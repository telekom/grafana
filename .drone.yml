--- conflicted
+++ resolved
@@ -4550,7 +4550,7 @@
   image: alpine/git
   name: clone-rgm
 - commands:
-  - apk update && apk add docker bash
+  - apk update && apk add docker
   - export GRAFANA_DIR=$$(pwd)
   - cd rgm && ./scripts/drone_publish_main.sh
   environment:
@@ -4604,7 +4604,7 @@
   image: alpine/git
   name: clone-rgm
 - commands:
-  - apk update && apk add docker bash
+  - apk update && apk add docker
   - export GRAFANA_DIR=$$(pwd)
   - cd rgm && ./scripts/drone_publish_tag.sh
   environment:
@@ -7316,10 +7316,6 @@
 name: delivery-bot-app-private-key
 ---
 kind: signature
-<<<<<<< HEAD
-hmac: 124ed302e0b2a80dd5e98057f9b03750af9bae084b3ef4f574e6f2888a1a741a
-=======
 hmac: 44f95e0e3d9eb3fc8891e94f7205c18e85adacab25b69906d3c5212875baa383
->>>>>>> be196a4a
 
 ...